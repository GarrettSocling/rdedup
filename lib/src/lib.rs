--- conflicted
+++ resolved
@@ -29,12 +29,8 @@
 use sodiumoxide::crypto::{box_, pwhash, secretbox};
 
 const BUFFER_SIZE: usize = 16 * 1024;
-<<<<<<< HEAD
-const CHANNEL_SIZE: usize = 1024;
+const CHANNEL_SIZE: usize = 128;
 const DIGEST_SIZE: usize = 32;
-=======
-const CHANNEL_SIZE: usize = 128;
->>>>>>> 69ae5ea6
 
 const REPO_VERSION_LOWEST: u32 = 0;
 const REPO_VERSION_CURRENT: u32 = 0;
@@ -242,12 +238,11 @@
     path.join(VERSION_FILE)
 }
 
-fn write_seckey_file(
-    path : &Path,
-    encrypted_seckey : &[u8],
-    nonce : &secretbox::Nonce,
-    salt : &pwhash::Salt,
-    ) -> io::Result<()> {
+fn write_seckey_file(path: &Path,
+                     encrypted_seckey: &[u8],
+                     nonce: &secretbox::Nonce,
+                     salt: &pwhash::Salt)
+                     -> io::Result<()> {
     let mut seckey_file = fs::File::create(path)?;
     let mut writer = &mut seckey_file as &mut Write;
     writer.write_all(&encrypted_seckey.to_hex().as_bytes())?;
@@ -691,7 +686,7 @@
     }
 
     /// Change the passphrase
-    pub fn change_passphrase(&self, seckey: &SecretKey, new_passphrase : &str) -> Result<()> {
+    pub fn change_passphrase(&self, seckey: &SecretKey, new_passphrase: &str) -> Result<()> {
         info!("Changing password");
         let _lock = try!(self.lock_write());
 
